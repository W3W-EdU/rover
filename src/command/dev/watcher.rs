--- conflicted
+++ resolved
@@ -5,13 +5,9 @@
 use apollo_federation_types::build::SubgraphDefinition;
 use camino::{Utf8Path, Utf8PathBuf};
 use crossbeam_channel::unbounded;
-<<<<<<< HEAD
-use reqwest::Client;
-=======
 use reqwest::blocking::Client;
 use url::Url;
 
->>>>>>> 17066fd9
 use rover_client::blocking::StudioClient;
 use rover_client::operations::subgraph::fetch;
 use rover_client::operations::subgraph::fetch::SubgraphFetchInput;
@@ -25,6 +21,20 @@
     },
     RoverError, RoverErrorSuggestion, RoverResult,
 };
+use anyhow::{anyhow, Context};
+use std::collections::HashMap;
+use std::str::FromStr;
+
+use apollo_federation_types::build::SubgraphDefinition;
+use camino::{Utf8Path, Utf8PathBuf};
+use crossbeam_channel::unbounded;
+use reqwest::Client;
+use rover_client::blocking::StudioClient;
+use rover_client::operations::subgraph::fetch;
+use rover_client::operations::subgraph::fetch::SubgraphFetchInput;
+use rover_client::shared::GraphRef;
+use rover_std::{Emoji, Fs};
+use url::Url;
 
 #[derive(Debug)]
 pub struct SubgraphSchemaWatcher {
@@ -203,7 +213,6 @@
         Ok((subgraph_definition, refresher))
     }
 
-<<<<<<< HEAD
     async fn update_subgraph(
         &mut self,
         last_message: Option<&String>,
@@ -213,10 +222,6 @@
         };
 
         let maybe_update_message = match self.get_subgraph_definition_and_maybe_new_runner().await {
-=======
-    fn update_subgraph(&mut self, last_message: Option<&String>) -> RoverResult<Option<String>> {
-        let maybe_update_message = match self.get_subgraph_definition_and_maybe_new_runner() {
->>>>>>> 17066fd9
             Ok((subgraph_definition, maybe_new_refresher)) => {
                 if let Some(new_refresher) = maybe_new_refresher {
                     self.set_schema_refresher(new_refresher);
@@ -308,19 +313,10 @@
                 Fs::watch_file(watch_path, tx);
 
                 loop {
-<<<<<<< HEAD
                     rx.recv().unwrap_or_else(|_| {
                         panic!("an unexpected error occurred while watching {}", &path)
                     });
                     last_message = self.update_subgraph(last_message.as_ref()).await?;
-=======
-                    match rx.recv() {
-                        Ok(Ok(())) => (),
-                        Ok(Err(err)) => return Err(anyhow::Error::from(err).into()),
-                        Err(err) => return Err(anyhow::Error::from(err).into()),
-                    }
-                    last_message = self.update_subgraph(last_message.as_ref())?;
->>>>>>> 17066fd9
                 }
             }
             SubgraphSchemaWatcherKind::Once(_) => {

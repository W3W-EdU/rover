use anyhow::{anyhow, Context};
use apollo_federation_types::config::FederationVersion;
use camino::Utf8PathBuf;
use futures::channel::mpsc::channel;
use futures::stream::StreamExt;

use rover_std::Emoji;

use crate::command::dev::protocol::FollowerMessage;
use crate::utils::client::StudioClientConfig;
use crate::utils::supergraph_config::get_supergraph_config;
use crate::{RoverError, RoverOutput, RoverResult};

use super::protocol::{FollowerChannel, FollowerMessenger, LeaderChannel, LeaderSession};
use super::router::RouterConfigHandler;
use super::Dev;

pub fn log_err_and_continue(err: RoverError) -> RoverError {
    let _ = err.print();
    err
}

impl Dev {
    pub async fn run(
        &self,
        override_install_path: Option<Utf8PathBuf>,
        client_config: StudioClientConfig,
    ) -> RoverResult<RoverOutput> {
        self.opts
            .plugin_opts
            .prompt_for_license_accept(&client_config)?;

        let router_config_handler = RouterConfigHandler::try_from(&self.opts.supergraph_opts)?;
        let router_address = router_config_handler.get_router_address();
        let raw_socket_name = router_config_handler.get_raw_socket_name();
        let leader_channel = LeaderChannel::new();
        let follower_channel = FollowerChannel::new();

        let supergraph_config = get_supergraph_config(
            &self.opts.supergraph_opts.graph_ref,
            &self.opts.supergraph_opts.supergraph_config_path,
            &self
                .opts
                .supergraph_opts
                .federation_version
                .clone()
                .unwrap_or(FederationVersion::LatestFedTwo),
            client_config.clone(),
            &self.opts.plugin_opts.profile,
<<<<<<< HEAD
        ).await?;

=======
        )?;

        // Build a Rayon Thread pool
        let tp = rayon::ThreadPoolBuilder::new()
            .num_threads(1)
            .thread_name(|idx| format!("router-do-dev-{idx}"))
            .build()
            .map_err(|err| {
                RoverError::new(anyhow!("could not create router do dev thread pool: {err}",))
            })?;
>>>>>>> d3bc90bd
        if let Some(mut leader_session) = LeaderSession::new(
            override_install_path,
            &client_config,
            leader_channel.clone(),
            follower_channel.clone(),
            self.opts.plugin_opts.clone(),
            &supergraph_config,
            router_config_handler,
        )
        .await?
        {
            eprintln!("{0}Do not run this command in production! {0}It is intended for local development.", Emoji::Warn);
            let (ready_sender, mut ready_receiver) = channel(1);
            let follower_messenger = FollowerMessenger::from_main_session(
                follower_channel.clone().sender,
                leader_channel.receiver,
            );

            tokio::task::spawn_blocking(move || {
                ctrlc::set_handler(move || {
                    eprintln!(
                        "\n{}shutting down the `rover dev` session and all attached processes...",
                        Emoji::Stop
                    );
                    let _ = follower_channel
                        .sender
                        .send(FollowerMessage::shutdown(true))
                        .map_err(|e| {
                            let e =
                                RoverError::new(anyhow!("could not shut down router").context(e));
                            log_err_and_continue(e)
                        });
                })
                .context("could not set ctrl-c handler for main `rover dev` process")
                .unwrap();
            });

            let subgraph_watcher_handle = tokio::task::spawn(async move {
                let _ = leader_session
                    .listen_for_all_subgraph_updates(ready_sender)
                    .await
                    .map_err(log_err_and_continue);
            });

            ready_receiver.next().await.unwrap();

            let subgraph_watchers = self
                .opts
                .supergraph_opts
                .get_subgraph_watchers(
                    &client_config,
                    supergraph_config,
                    follower_messenger.clone(),
                    self.opts.subgraph_opts.subgraph_polling_interval,
                    &self.opts.plugin_opts.profile,
                    self.opts.subgraph_opts.subgraph_retries,
                )
                .await
                .transpose()
                .unwrap_or_else(|| {
                    self.opts
                        .subgraph_opts
                        .get_subgraph_watcher(
                            router_address,
                            &client_config,
                            follower_messenger.clone(),
                        )
                        .map(|watcher| vec![watcher])
                })?;

            subgraph_watchers.into_iter().for_each(|mut watcher| {
                tokio::task::spawn(async move {
                    let _ = watcher
<<<<<<< HEAD
                        .watch_subgraph_for_changes()
                        .await
=======
                        .watch_subgraph_for_changes(client_config.retry_period)
>>>>>>> d3bc90bd
                        .map_err(log_err_and_continue);
                });
            });

            subgraph_watcher_handle
                .await
                .expect("could not wait for subgraph watcher thread");
        } else {
            let follower_messenger = FollowerMessenger::from_attached_session(&raw_socket_name);
            let mut subgraph_refresher = self.opts.subgraph_opts.get_subgraph_watcher(
                router_address,
                &client_config,
                follower_messenger.clone(),
            )?;
            tracing::info!(
                "connecting to existing `rover dev` process by communicating via the interprocess socket located at {raw_socket_name}",
            );

            // start the interprocess socket health check in the background
            let health_messenger = follower_messenger.clone();
            tokio::task::spawn_blocking(move || {
                let _ = health_messenger.health_check().map_err(|_| {
                    eprintln!("{}shutting down...", Emoji::Stop);
                    std::process::exit(1);
                });
            });

            // set up the ctrl+c handler to notify the main session to remove the killed subgraph
            let kill_name = subgraph_refresher.get_name();
            ctrlc::set_handler(move || {
                eprintln!("\n{}shutting down...", Emoji::Stop);
                let _ = follower_messenger
                    .remove_subgraph(&kill_name)
                    .map_err(log_err_and_continue);
                std::process::exit(1);
            })
            .context("could not set ctrl-c handler")?;

            // watch for subgraph changes on the main thread
            // it will take care of updating the main `rover dev` session
<<<<<<< HEAD
            subgraph_refresher.watch_subgraph_for_changes().await?;
=======
            subgraph_refresher.watch_subgraph_for_changes(client_config.retry_period)?;
>>>>>>> d3bc90bd
        }

        unreachable!("watch_subgraph_for_changes never returns")
    }
}<|MERGE_RESOLUTION|>--- conflicted
+++ resolved
@@ -47,21 +47,9 @@
                 .unwrap_or(FederationVersion::LatestFedTwo),
             client_config.clone(),
             &self.opts.plugin_opts.profile,
-<<<<<<< HEAD
-        ).await?;
+        )
+        .await?;
 
-=======
-        )?;
-
-        // Build a Rayon Thread pool
-        let tp = rayon::ThreadPoolBuilder::new()
-            .num_threads(1)
-            .thread_name(|idx| format!("router-do-dev-{idx}"))
-            .build()
-            .map_err(|err| {
-                RoverError::new(anyhow!("could not create router do dev thread pool: {err}",))
-            })?;
->>>>>>> d3bc90bd
         if let Some(mut leader_session) = LeaderSession::new(
             override_install_path,
             &client_config,
@@ -135,12 +123,8 @@
             subgraph_watchers.into_iter().for_each(|mut watcher| {
                 tokio::task::spawn(async move {
                     let _ = watcher
-<<<<<<< HEAD
-                        .watch_subgraph_for_changes()
+                        .watch_subgraph_for_changes(client_config.retry_period)
                         .await
-=======
-                        .watch_subgraph_for_changes(client_config.retry_period)
->>>>>>> d3bc90bd
                         .map_err(log_err_and_continue);
                 });
             });
@@ -181,11 +165,9 @@
 
             // watch for subgraph changes on the main thread
             // it will take care of updating the main `rover dev` session
-<<<<<<< HEAD
-            subgraph_refresher.watch_subgraph_for_changes().await?;
-=======
-            subgraph_refresher.watch_subgraph_for_changes(client_config.retry_period)?;
->>>>>>> d3bc90bd
+            subgraph_refresher
+                .watch_subgraph_for_changes(client_config.retry_period)
+                .await?;
         }
 
         unreachable!("watch_subgraph_for_changes never returns")

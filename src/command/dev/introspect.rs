use std::time::Duration;

use anyhow::anyhow;
use reqwest::Client;
use rover_std::Style;

use crate::command::dev::protocol::{SubgraphSdl, SubgraphUrl};
use crate::command::graph::Introspect as GraphIntrospect;
use crate::command::subgraph::Introspect as SubgraphIntrospect;
use crate::options::IntrospectOpts;
use crate::{RoverError, RoverErrorSuggestion, RoverResult};

#[derive(Clone, Debug)]
pub struct UnknownIntrospectRunner {
    endpoint: SubgraphUrl,
    client: Client,
    headers: Option<Vec<(String, String)>>,
}

impl UnknownIntrospectRunner {
    pub fn new(
        endpoint: SubgraphUrl,
        client: Client,
        headers: Option<Vec<(String, String)>>,
    ) -> Self {
        Self {
            endpoint,
            client,
            headers,
        }
    }

<<<<<<< HEAD
    pub async fn run(&self) -> RoverResult<(SubgraphSdl, IntrospectRunnerKind)> {
=======
    pub fn run(
        &self,
        retry_period: Option<Duration>,
    ) -> RoverResult<(SubgraphSdl, IntrospectRunnerKind)> {
>>>>>>> d3bc90bd
        let subgraph_runner = SubgraphIntrospectRunner {
            endpoint: self.endpoint.clone(),
            client: self.client.clone(),
            headers: self.headers.clone(),
            retry_period,
        };

        let graph_runner = GraphIntrospectRunner {
            endpoint: self.endpoint.clone(),
            client: self.client.clone(),
            headers: self.headers.clone(),
            retry_period,
        };

        // we _could_ run these in parallel
        // but we could run into race conditions where
        // the regular introspection query runs a bit after
        // the federated introspection query
        // in which case we may incorrectly assume
        // they do not support federated introspection
        // so, run the graph query first and _then_ the subgraph query
        let graph_result = graph_runner.run().await;
        let subgraph_result = subgraph_runner.run().await;

        match (subgraph_result, graph_result) {
            (Ok(s), _) => {
                tracing::info!("fetching federated SDL succeeded");
                Ok((s, IntrospectRunnerKind::Subgraph(subgraph_runner)))
            }
            (Err(_), Ok(s)) => {
                let warn_prefix = Style::WarningPrefix.paint("WARN:");
                eprintln!("{} could not fetch federated SDL, using introspection schema without directives. you should convert this monograph to a federated subgraph. see https://www.apollographql.com/docs/federation/subgraphs/ for more information.", warn_prefix);
                Ok((s, IntrospectRunnerKind::Graph(graph_runner)))
            }
            (Err(se), Err(ge)) => {
                let message = anyhow!(
                    "could not run `rover graph introspect {0}` or `rover subgraph introspect {0}`",
                    &self.endpoint
                );
                let mut err = RoverError::new(message);
                let (ge, se) = (ge.to_string(), se.to_string());
                if ge == se {
                    err.set_suggestion(RoverErrorSuggestion::Adhoc(ge))
                } else {
                    err.set_suggestion(RoverErrorSuggestion::Adhoc(format!("`rover subgraph introspect {0}` failed with:\n{1}\n`rover graph introspect {0}` failed with:\n{2}", &self.endpoint, &se, &ge)));
                };
                Err(err)
            }
        }
    }
}

#[derive(Debug, Clone)]
pub enum IntrospectRunnerKind {
    Unknown(UnknownIntrospectRunner),
    Subgraph(SubgraphIntrospectRunner),
    Graph(GraphIntrospectRunner),
}

impl IntrospectRunnerKind {
    pub fn endpoint(&self) -> SubgraphUrl {
        match &self {
            Self::Unknown(u) => u.endpoint.clone(),
            Self::Subgraph(s) => s.endpoint.clone(),
            Self::Graph(g) => g.endpoint.clone(),
        }
    }
}

#[derive(Debug, Clone)]
pub struct SubgraphIntrospectRunner {
    endpoint: SubgraphUrl,
    client: Client,
    headers: Option<Vec<(String, String)>>,
    retry_period: Option<Duration>,
}

impl SubgraphIntrospectRunner {
    pub async fn run(&self) -> RoverResult<String> {
        tracing::debug!(
            "running `rover subgraph introspect --endpoint {}`",
            &self.endpoint
        );
        SubgraphIntrospect {
            opts: IntrospectOpts {
                endpoint: self.endpoint.clone(),
                headers: self.headers.clone(),
                watch: false,
            },
        }
<<<<<<< HEAD
        // WARNING: this changed on `main` to `true`, which I kept as `false` (async branch), but it needs to
        // be validated
        .exec(&self.client, false)
        .await
=======
        .exec(&self.client, true, self.retry_period)
>>>>>>> d3bc90bd
    }
}

#[derive(Debug, Clone)]
pub struct GraphIntrospectRunner {
    endpoint: SubgraphUrl,
    client: Client,
    headers: Option<Vec<(String, String)>>,
    retry_period: Option<Duration>,
}

impl GraphIntrospectRunner {
    pub async fn run(&self) -> RoverResult<String> {
        tracing::debug!(
            "running `rover graph introspect --endpoint {}`",
            &self.endpoint
        );
        GraphIntrospect {
            opts: IntrospectOpts {
                endpoint: self.endpoint.clone(),
                headers: self.headers.clone(),
                watch: false,
            },
        }
<<<<<<< HEAD
        // WARNING: this changed on `main` to `true`, which I kept as `false` (async branch), but it needs to
        // be validated
        .exec(&self.client, false)
        .await
=======
        .exec(&self.client, true, self.retry_period)
>>>>>>> d3bc90bd
    }
}<|MERGE_RESOLUTION|>--- conflicted
+++ resolved
@@ -30,14 +30,10 @@
         }
     }
 
-<<<<<<< HEAD
-    pub async fn run(&self) -> RoverResult<(SubgraphSdl, IntrospectRunnerKind)> {
-=======
-    pub fn run(
+    pub async fn run(
         &self,
         retry_period: Option<Duration>,
     ) -> RoverResult<(SubgraphSdl, IntrospectRunnerKind)> {
->>>>>>> d3bc90bd
         let subgraph_runner = SubgraphIntrospectRunner {
             endpoint: self.endpoint.clone(),
             client: self.client.clone(),
@@ -128,14 +124,10 @@
                 watch: false,
             },
         }
-<<<<<<< HEAD
         // WARNING: this changed on `main` to `true`, which I kept as `false` (async branch), but it needs to
         // be validated
-        .exec(&self.client, false)
+        .exec(&self.client, false, self.retry_period)
         .await
-=======
-        .exec(&self.client, true, self.retry_period)
->>>>>>> d3bc90bd
     }
 }
 
@@ -160,13 +152,9 @@
                 watch: false,
             },
         }
-<<<<<<< HEAD
         // WARNING: this changed on `main` to `true`, which I kept as `false` (async branch), but it needs to
         // be validated
-        .exec(&self.client, false)
+        .exec(&self.client, false, self.retry_period)
         .await
-=======
-        .exec(&self.client, true, self.retry_period)
->>>>>>> d3bc90bd
     }
 }
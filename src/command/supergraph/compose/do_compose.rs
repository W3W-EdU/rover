--- conflicted
+++ resolved
@@ -1,8 +1,4 @@
 use std::{
-<<<<<<< HEAD
-    env::current_dir,
-=======
->>>>>>> 054707b0
     fs::File,
     io::{Read, Write},
     process::Command,
@@ -21,11 +17,6 @@
 use rover_std::warnln;
 use semver::Version;
 use serde::Serialize;
-<<<<<<< HEAD
-use tokio::join;
-use tokio_stream::StreamExt;
-=======
->>>>>>> 054707b0
 
 use crate::{
     command::{

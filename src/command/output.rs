use std::collections::BTreeMap;
use std::fmt::{self, Debug, Display};
use std::io;

use crate::command::supergraph::compose::CompositionOutput;
use crate::error::RoverError;
use crate::utils::table::{self, row};

use ansi_term::{
    Colour::{Cyan, Red, Yellow},
    Style,
};
use atty::Stream;
use calm_io::{stderr, stderrln, stdout, stdoutln};
use crossterm::style::Attribute::Underlined;
use rover_client::operations::graph::publish::GraphPublishResponse;
use rover_client::operations::subgraph::delete::SubgraphDeleteResponse;
use rover_client::operations::subgraph::list::SubgraphListResponse;
use rover_client::operations::subgraph::publish::SubgraphPublishResponse;
use rover_client::shared::{
    CheckRequestSuccessResult, CheckResponse, FetchResponse, GraphRef, SdlType,
};
use rover_client::RoverClientError;
use serde::Serialize;
use serde_json::{json, Value};
use termimad::MadSkin;

/// RoverOutput defines all of the different types of data that are printed
/// to `stdout`. Every one of Rover's commands should return `saucer::Result<RoverOutput>`
/// If the command needs to output some type of data, it should be structured
/// in this enum, and its print logic should be handled in `RoverOutput::print`
///
/// Not all commands will output machine readable information, and those should
/// return `Ok(RoverOutput::EmptySuccess)`. If a new command is added and it needs to
/// return something that is not described well in this enum, it should be added.
#[derive(Clone, PartialEq, Debug)]
pub enum RoverOutput {
    DocsList(BTreeMap<&'static str, &'static str>),
    FetchResponse(FetchResponse),
    CoreSchema(String),
    CompositionResult(CompositionOutput),
    SubgraphList(SubgraphListResponse),
    CheckResponse(CheckResponse),
    AsyncCheckResponse(CheckRequestSuccessResult),
    GraphPublishResponse {
        graph_ref: GraphRef,
        publish_response: GraphPublishResponse,
    },
    SubgraphPublishResponse {
        graph_ref: GraphRef,
        subgraph: String,
        publish_response: SubgraphPublishResponse,
    },
    SubgraphDeleteResponse {
        graph_ref: GraphRef,
        subgraph: String,
        dry_run: bool,
        delete_response: SubgraphDeleteResponse,
    },
    Profiles(Vec<String>),
    Introspection(String),
    ErrorExplanation(String),
    ReadmeFetchResponse {
        graph_ref: GraphRef,
        content: String,
        last_updated_time: Option<String>,
    },
    ReadmePublishResponse {
        graph_ref: GraphRef,
        new_content: String,
        last_updated_time: Option<String>,
    },
    EmptySuccess,
}

impl RoverOutput {
    pub fn print(&self) -> io::Result<()> {
        match self {
            RoverOutput::DocsList(shortlinks) => {
                stderrln!(
                    "You can open any of these documentation pages by running {}.\n",
                    Yellow.normal().paint("`rover docs open <slug>`")
                )?;
                let mut table = table::get_table();

                // bc => sets top row to be bold and center
                table.add_row(row![bc => "Slug", "Description"]);
                for (shortlink_slug, shortlink_description) in shortlinks {
                    table.add_row(row![shortlink_slug, shortlink_description]);
                }
                stdoutln!("{}", table)?;
            }
            RoverOutput::FetchResponse(fetch_response) => {
                match fetch_response.sdl.r#type {
                    SdlType::Graph | SdlType::Subgraph { .. } => print_descriptor("SDL")?,
                    SdlType::Supergraph => print_descriptor("Supergraph SDL")?,
                }
                print_content(&fetch_response.sdl.contents)?;
            }
            RoverOutput::GraphPublishResponse {
                graph_ref,
                publish_response,
            } => {
                stderrln!(
                    "{}#{} published successfully {}",
                    graph_ref,
                    publish_response.api_schema_hash,
                    publish_response.change_summary
                )?;
                print_one_line_descriptor("Schema Hash")?;
                print_content(&publish_response.api_schema_hash)?;
            }
            RoverOutput::SubgraphPublishResponse {
                graph_ref,
                subgraph,
                publish_response,
            } => {
                if publish_response.subgraph_was_created {
                    stderrln!(
                        "A new subgraph called '{}' for the '{}' graph was created",
                        subgraph,
                        graph_ref
                    )?;
                } else {
                    stderrln!(
                        "The '{}' subgraph for the '{}' graph was updated",
                        subgraph,
                        graph_ref
                    )?;
                }

                if publish_response.supergraph_was_updated {
                    stderrln!("The gateway for the '{}' graph was updated with a new schema, composed from the updated '{}' subgraph", graph_ref, subgraph)?;
                } else {
                    stderrln!(
                        "The gateway for the '{}' graph was NOT updated with a new schema",
                        graph_ref
                    )?;
                }

                if let Some(launch_cli_copy) = &publish_response.launch_cli_copy {
                    stderrln!("{}", launch_cli_copy)?;
                }

                if !publish_response.build_errors.is_empty() {
                    let warn_prefix = Red.normal().paint("WARN:");
                    stderrln!("{} The following build errors occurred:", warn_prefix)?;
                    stderrln!("{}", &publish_response.build_errors)?;
                }
            }
            RoverOutput::SubgraphDeleteResponse {
                graph_ref,
                subgraph,
                dry_run,
                delete_response,
            } => {
                let warn_prefix = Red.normal().paint("WARN:");
                if *dry_run {
                    if !delete_response.build_errors.is_empty() {
                        stderrln!(
                            "{} Deleting the {} subgraph from {} would result in the following build errors:",
                            warn_prefix,
                            Cyan.normal().paint(subgraph),
                            Cyan.normal().paint(graph_ref.to_string()),
                        )?;

                        stderrln!("{}", &delete_response.build_errors)?;
                        stderrln!("{} This is only a prediction. If the graph changes before confirming, these errors could change.", warn_prefix)?;
                    } else {
                        stderrln!("{} At the time of checking, there would be no build errors resulting from the deletion of this subgraph.", warn_prefix)?;
                        stderrln!("{} This is only a prediction. If the graph changes before confirming, there could be build errors.", warn_prefix)?
                    }
                } else {
                    if delete_response.supergraph_was_updated {
                        stderrln!(
                            "The {} subgraph was removed from {}. Remaining subgraphs were composed.",
                            Cyan.normal().paint(subgraph),
                            Cyan.normal().paint(graph_ref.to_string()),
                        )?
                    } else {
                        stderrln!(
                            "{} The gateway for {} was not updated. See errors below.",
                            warn_prefix,
                            Cyan.normal().paint(graph_ref.to_string())
                        )?
                    }

                    if !delete_response.build_errors.is_empty() {
                        stderrln!(
                            "{} There were build errors as a result of deleting the subgraph:",
                            warn_prefix,
                        )?;

                        stderrln!("{}", &delete_response.build_errors)?;
                    }
                }
            }
            RoverOutput::CoreSchema(csdl) => {
                print_descriptor("CoreSchema")?;
                print_content(&csdl)?;
            }
            RoverOutput::CompositionResult(composition_output) => {
                let warn_prefix = Cyan.bold().paint("HINT:");
<<<<<<< HEAD
                for hint in &composition_output.hints {
                    stderrln!("{} {}", warn_prefix, hint.message)?;
                }
                stdoutln!()?;
=======

                let hints_string = hints
                    .iter()
                    .map(|hint| format!("{} {}\n", warn_prefix, hint.message))
                    .collect::<String>();

                stderrln!("{}", hints_string)?;

>>>>>>> eacc5863
                print_descriptor("CoreSchema")?;
                print_content(&composition_output.supergraph_sdl)?;
            }
            RoverOutput::SubgraphList(details) => {
                let mut table = table::get_table();

                // bc => sets top row to be bold and center
                table.add_row(row![bc => "Name", "Routing Url", "Last Updated"]);

                for subgraph in &details.subgraphs {
                    // Default to "unspecified" if the url is None or empty.
                    let url = subgraph
                        .url
                        .clone()
                        .unwrap_or_else(|| "unspecified".to_string());
                    let url = if url.is_empty() {
                        "unspecified".to_string()
                    } else {
                        url
                    };
                    let formatted_updated_at: String = if let Some(dt) = subgraph.updated_at.local {
                        dt.format("%Y-%m-%d %H:%M:%S %Z").to_string()
                    } else {
                        "N/A".to_string()
                    };

                    table.add_row(row![subgraph.name, url, formatted_updated_at]);
                }

                stdoutln!("{}", table)?;
                stdoutln!(
                    "View full details at {}/graph/{}/service-list",
                    details.root_url,
                    details.graph_ref.name
                )?;
            }
            RoverOutput::CheckResponse(check_response) => {
                print_descriptor("Check Result")?;
                print_content(check_response.get_table())?;
            }
            RoverOutput::AsyncCheckResponse(check_response) => {
                print_descriptor("Check Started")?;
                stdoutln!(
                    "Check successfully started with workflow ID: {}",
                    check_response.workflow_id,
                )?;
                stdoutln!("View full details at {}", check_response.target_url)?;
            }
            RoverOutput::Profiles(profiles) => {
                if profiles.is_empty() {
                    stderrln!("No profiles found.")?;
                } else {
                    print_descriptor("Profiles")?;
                }

                for profile in profiles {
                    stdoutln!("{}", profile)?;
                }
            }
            RoverOutput::Introspection(introspection_response) => {
                print_descriptor("Introspection Response")?;
                print_content(&introspection_response)?;
            }
            RoverOutput::ErrorExplanation(explanation) => {
                // underline bolded md
                let mut skin = MadSkin::default();
                skin.bold.add_attr(Underlined);

                stdoutln!("{}", skin.inline(explanation))?;
            }
            RoverOutput::ReadmeFetchResponse {
                graph_ref: _,
                content,
                last_updated_time: _,
            } => {
                print_descriptor("Readme")?;
                print_content(&content)?;
            }
            RoverOutput::ReadmePublishResponse {
                graph_ref,
                new_content: _,
                last_updated_time: _,
            } => {
                stderrln!("Readme for {} published successfully", graph_ref,)?;
            }
            RoverOutput::EmptySuccess => (),
        };
        Ok(())
    }

    pub(crate) fn get_internal_data_json(&self) -> Value {
        match self {
            RoverOutput::DocsList(shortlinks) => {
                let mut shortlink_vec = Vec::with_capacity(shortlinks.len());
                for (shortlink_slug, shortlink_description) in shortlinks {
                    shortlink_vec.push(
                        json!({"slug": shortlink_slug, "description": shortlink_description }),
                    );
                }
                json!({ "shortlinks": shortlink_vec })
            }
            RoverOutput::FetchResponse(fetch_response) => json!(fetch_response),
            RoverOutput::CoreSchema(csdl) => json!({ "core_schema": csdl }),
            RoverOutput::CompositionResult(composition_output) => {
                if let Some(federation_version) = &composition_output.federation_version {
                    json!({
                      "core_schema": composition_output.supergraph_sdl,
                      "hints": composition_output.hints,
                      "federation_version": federation_version
                    })
                } else {
                    json!({
                        "core_schema": composition_output.supergraph_sdl,
                        "hints": composition_output.hints
                    })
                }
            }
            RoverOutput::GraphPublishResponse {
                graph_ref: _,
                publish_response,
            } => json!(publish_response),
            RoverOutput::SubgraphPublishResponse {
                graph_ref: _,
                subgraph: _,
                publish_response,
            } => json!(publish_response),
            RoverOutput::SubgraphDeleteResponse {
                graph_ref: _,
                subgraph: _,
                dry_run: _,
                delete_response,
            } => {
                json!(delete_response)
            }
            RoverOutput::SubgraphList(list_response) => json!(list_response),
            RoverOutput::CheckResponse(check_response) => check_response.get_json(),
            RoverOutput::AsyncCheckResponse(check_response) => check_response.get_json(),
            RoverOutput::Profiles(profiles) => json!({ "profiles": profiles }),
            RoverOutput::Introspection(introspection_response) => {
                json!({ "introspection_response": introspection_response })
            }
            RoverOutput::ErrorExplanation(explanation_markdown) => {
                json!({ "explanation_markdown": explanation_markdown })
            }
            RoverOutput::ReadmeFetchResponse {
                graph_ref: _,
                content,
                last_updated_time,
            } => {
                json!({ "readme": content, "last_updated_time": last_updated_time})
            }
            RoverOutput::ReadmePublishResponse {
                graph_ref: _,
                new_content,
                last_updated_time,
            } => {
                json!({ "readme": new_content, "last_updated_time": last_updated_time })
            }
            RoverOutput::EmptySuccess => json!(null),
        }
    }

    pub(crate) fn get_internal_error_json(&self) -> Value {
        let rover_error = match self {
            RoverOutput::SubgraphPublishResponse {
                graph_ref,
                subgraph,
                publish_response,
            } => {
                if !publish_response.build_errors.is_empty() {
                    Some(RoverError::from(RoverClientError::SubgraphBuildErrors {
                        subgraph: subgraph.clone(),
                        graph_ref: graph_ref.clone(),
                        source: publish_response.build_errors.clone(),
                    }))
                } else {
                    None
                }
            }
            RoverOutput::SubgraphDeleteResponse {
                graph_ref,
                subgraph,
                dry_run: _,
                delete_response,
            } => {
                if !delete_response.build_errors.is_empty() {
                    Some(RoverError::from(RoverClientError::SubgraphBuildErrors {
                        subgraph: subgraph.clone(),
                        graph_ref: graph_ref.clone(),
                        source: delete_response.build_errors.clone(),
                    }))
                } else {
                    None
                }
            }
            _ => None,
        };
        json!(rover_error)
    }

    pub(crate) fn get_json_version(&self) -> JsonVersion {
        JsonVersion::default()
    }
}

fn print_descriptor(descriptor: impl Display) -> io::Result<()> {
    if atty::is(Stream::Stdout) {
        stderrln!("{}: \n", Style::new().bold().paint(descriptor.to_string()))?;
    }
    Ok(())
}
fn print_one_line_descriptor(descriptor: impl Display) -> io::Result<()> {
    if atty::is(Stream::Stdout) {
        stderr!("{}: ", Style::new().bold().paint(descriptor.to_string()))?;
    }
    Ok(())
}

/// if the user is outputting to a terminal, we want there to be a terminating
/// newline, but we don't want that newline to leak into output that's piped
/// to a file, like from a `graph fetch`
fn print_content(content: impl Display) -> io::Result<()> {
    if atty::is(Stream::Stdout) {
        stdoutln!("{}", content)
    } else {
        stdout!("{}", content)
    }
}

#[derive(Debug, Clone, Serialize)]
pub(crate) struct JsonOutput {
    json_version: JsonVersion,
    data: JsonData,
    error: Value,
}

impl JsonOutput {
    pub(crate) fn success(data: Value, error: Value, json_version: JsonVersion) -> JsonOutput {
        JsonOutput {
            json_version,
            data: JsonData::success(data),
            error,
        }
    }

    pub(crate) fn failure(data: Value, error: Value, json_version: JsonVersion) -> JsonOutput {
        JsonOutput {
            json_version,
            data: JsonData::failure(data),
            error,
        }
    }

    pub(crate) fn print(&self) -> io::Result<()> {
        stdoutln!("{}", self)
    }
}

impl fmt::Display for JsonOutput {
    fn fmt(&self, f: &mut fmt::Formatter) -> fmt::Result {
        write!(f, "{}", json!(self))
    }
}

impl From<RoverError> for JsonOutput {
    fn from(error: RoverError) -> Self {
        let data_json = error.get_internal_data_json();
        let error_json = error.get_internal_error_json();
        JsonOutput::failure(data_json, error_json, error.get_json_version())
    }
}

impl From<RoverOutput> for JsonOutput {
    fn from(output: RoverOutput) -> Self {
        let data = output.get_internal_data_json();
        let error = output.get_internal_error_json();
        JsonOutput::success(data, error, output.get_json_version())
    }
}

#[derive(Debug, Clone, Serialize)]
pub(crate) struct JsonData {
    #[serde(flatten)]
    inner: Value,
    success: bool,
}

impl JsonData {
    pub(crate) fn success(inner: Value) -> JsonData {
        JsonData {
            inner,
            success: true,
        }
    }

    pub(crate) fn failure(inner: Value) -> JsonData {
        JsonData {
            inner,
            success: false,
        }
    }
}

#[derive(Debug, Clone, Serialize)]
pub(crate) enum JsonVersion {
    #[serde(rename = "1")]
    One,
}

impl Default for JsonVersion {
    fn default() -> Self {
        JsonVersion::One
    }
}

#[cfg(test)]
mod tests {
    use std::collections::BTreeMap;

    use assert_json_diff::assert_json_eq;
    use chrono::{DateTime, Local, Utc};
    use rover_client::{
        operations::{
            graph::publish::{ChangeSummary, FieldChanges, TypeChanges},
            subgraph::{
                delete::SubgraphDeleteResponse,
                list::{SubgraphInfo, SubgraphUpdatedAt},
            },
        },
        shared::{ChangeSeverity, SchemaChange, Sdl},
    };

    use apollo_federation_types::build::{BuildError, BuildErrors};

    use crate::anyhow;

    use super::*;

    #[test]
    fn docs_list_json() {
        let mut mock_shortlinks = BTreeMap::new();
        mock_shortlinks.insert("slug_one", "description_one");
        mock_shortlinks.insert("slug_two", "description_two");
        let actual_json: JsonOutput = RoverOutput::DocsList(mock_shortlinks).into();
        let expected_json = json!(
        {
            "json_version": "1",
            "data": {
                "shortlinks": [
                    {
                        "slug": "slug_one",
                        "description": "description_one"
                    },
                    {
                        "slug": "slug_two",
                        "description": "description_two"
                    }
                ],
                "success": true
            },
            "error": null
        });
        assert_json_eq!(expected_json, actual_json);
    }

    #[test]
    fn fetch_response_json() {
        let mock_fetch_response = FetchResponse {
            sdl: Sdl {
                contents: "sdl contents".to_string(),
                r#type: SdlType::Subgraph {
                    routing_url: Some("http://localhost:8000/graphql".to_string()),
                },
            },
        };
        let actual_json: JsonOutput = RoverOutput::FetchResponse(mock_fetch_response).into();
        let expected_json = json!(
        {
            "json_version": "1",
            "data": {
                "sdl": {
                    "contents": "sdl contents",
                },
                "success": true
            },
            "error": null
        });
        assert_json_eq!(expected_json, actual_json);
    }

    #[test]
    fn core_schema_json() {
        let mock_core_schema = "core schema contents".to_string();
        let actual_json: JsonOutput = RoverOutput::CoreSchema(mock_core_schema).into();
        let expected_json = json!(
        {
            "json_version": "1",
            "data": {
                "core_schema": "core schema contents",
                "success": true
            },
            "error": null
        });
        assert_json_eq!(expected_json, actual_json);
    }

    #[test]
    fn subgraph_list_json() {
        let now_utc: DateTime<Utc> = Utc::now();
        let now_local: DateTime<Local> = now_utc.into();
        let mock_subgraph_list_response = SubgraphListResponse {
            subgraphs: vec![
                SubgraphInfo {
                    name: "subgraph one".to_string(),
                    url: Some("http://localhost:4001".to_string()),
                    updated_at: SubgraphUpdatedAt {
                        local: Some(now_local),
                        utc: Some(now_utc),
                    },
                },
                SubgraphInfo {
                    name: "subgraph two".to_string(),
                    url: None,
                    updated_at: SubgraphUpdatedAt {
                        local: None,
                        utc: None,
                    },
                },
            ],
            root_url: "https://studio.apollographql.com/".to_string(),
            graph_ref: GraphRef {
                name: "graph".to_string(),
                variant: "current".to_string(),
            },
        };
        let actual_json: JsonOutput = RoverOutput::SubgraphList(mock_subgraph_list_response).into();
        let expected_json = json!(
        {
            "json_version": "1",
            "data": {
                "subgraphs": [
                    {
                        "name": "subgraph one",
                        "url": "http://localhost:4001",
                        "updated_at": {
                            "local": now_local,
                            "utc": now_utc
                        }
                    },
                    {
                        "name": "subgraph two",
                        "url": null,
                        "updated_at": {
                            "local": null,
                            "utc": null
                        }
                    }
                ],
                "success": true
          },
          "error": null
        });
        assert_json_eq!(expected_json, actual_json);
    }

    #[test]
    fn subgraph_delete_success_json() {
        let mock_subgraph_delete = SubgraphDeleteResponse {
            supergraph_was_updated: true,
            build_errors: BuildErrors::new(),
        };
        let actual_json: JsonOutput = RoverOutput::SubgraphDeleteResponse {
            delete_response: mock_subgraph_delete,
            subgraph: "subgraph".to_string(),
            dry_run: false,
            graph_ref: GraphRef {
                name: "name".to_string(),
                variant: "current".to_string(),
            },
        }
        .into();
        let expected_json = json!(
        {
            "json_version": "1",
            "data": {
                "supergraph_was_updated": true,
                "success": true,
            },
            "error": null
        });
        assert_json_eq!(expected_json, actual_json);
    }

    #[test]
    fn subgraph_delete_build_errors_json() {
        let mock_subgraph_delete = SubgraphDeleteResponse {
            supergraph_was_updated: false,
            build_errors: vec![
                BuildError::composition_error(
                    Some("AN_ERROR_CODE".to_string()),
                    Some("[Accounts] -> Things went really wrong".to_string()),
                ),
                BuildError::composition_error(
                    None,
                    Some("[Films] -> Something else also went wrong".to_string()),
                ),
            ]
            .into(),
        };
        let actual_json: JsonOutput = RoverOutput::SubgraphDeleteResponse {
            delete_response: mock_subgraph_delete,
            subgraph: "subgraph".to_string(),
            dry_run: true,
            graph_ref: GraphRef {
                name: "name".to_string(),
                variant: "current".to_string(),
            },
        }
        .into();
        let expected_json = json!(
        {
            "json_version": "1",
            "data": {
                "supergraph_was_updated": false,
                "success": true,
            },
            "error": {
                "message": "Encountered 2 build errors while trying to build subgraph \"subgraph\" into supergraph \"name@current\".",
                "code": "E029",
                "details": {
                    "build_errors": [
                        {
                            "message": "[Accounts] -> Things went really wrong",
                            "code": "AN_ERROR_CODE",
                            "type": "composition"
                        },
                        {
                            "message": "[Films] -> Something else also went wrong",
                            "code": null,
                            "type": "composition"
                        }
                    ],
                }
            }
        });
        assert_json_eq!(expected_json, actual_json);
    }

    #[test]
    fn supergraph_fetch_no_successful_publishes_json() {
        let graph_ref = GraphRef {
            name: "name".to_string(),
            variant: "current".to_string(),
        };
        let source = BuildErrors::from(vec![
            BuildError::composition_error(
                Some("AN_ERROR_CODE".to_string()),
                Some("[Accounts] -> Things went really wrong".to_string()),
            ),
            BuildError::composition_error(
                None,
                Some("[Films] -> Something else also went wrong".to_string()),
            ),
        ]);
        let actual_json: JsonOutput =
            RoverError::new(RoverClientError::NoSupergraphBuilds { graph_ref, source }).into();
        let expected_json = json!(
        {
            "json_version": "1",
            "data": {
                "success": false
            },
            "error": {
                "message": "No supergraph SDL exists for \"name@current\" because its subgraphs failed to build.",
                "details": {
                    "build_errors": [
                        {
                            "message": "[Accounts] -> Things went really wrong",
                            "code": "AN_ERROR_CODE",
                            "type": "composition",
                        },
                        {
                            "message": "[Films] -> Something else also went wrong",
                            "code": null,
                            "type": "composition"
                        }
                    ]
                },
                "code": "E027"
            }
        });
        assert_json_eq!(actual_json, expected_json);
    }

    #[test]
    fn check_success_response_json() {
        let graph_ref = GraphRef {
            name: "name".to_string(),
            variant: "current".to_string(),
        };
        let mock_check_response = CheckResponse::try_new(
            Some("https://studio.apollographql.com/graph/my-graph/composition/big-hash?variant=current".to_string()),
            10,
            vec![
                SchemaChange {
                    code: "SOMETHING_HAPPENED".to_string(),
                    description: "beeg yoshi".to_string(),
                    severity: ChangeSeverity::PASS,
                },
                SchemaChange {
                    code: "WOW".to_string(),
                    description: "that was so cool".to_string(),
                    severity: ChangeSeverity::PASS,
                }
            ],
            ChangeSeverity::PASS,
            graph_ref,
            true,
            true,
        );
        if let Ok(mock_check_response) = mock_check_response {
            let actual_json: JsonOutput = RoverOutput::CheckResponse(mock_check_response).into();
            let expected_json = json!(
            {
                "json_version": "1",
                "data": {
                    "target_url": "https://studio.apollographql.com/graph/my-graph/composition/big-hash?variant=current",
                    "operation_check_count": 10,
                    "changes": [
                        {
                            "code": "SOMETHING_HAPPENED",
                            "description": "beeg yoshi",
                            "severity": "PASS"
                        },
                        {
                            "code": "WOW",
                            "description": "that was so cool",
                            "severity": "PASS"
                        },
                    ],
                    "failure_count": 0,
                    "success": true,
                    "core_schema_modified": true,
                },
                "error": null
            });
            assert_json_eq!(expected_json, actual_json);
        } else {
            panic!("The shape of this response should return a CheckResponse")
        }
    }

    #[test]
    fn check_failure_response_json() {
        let graph_ref = GraphRef {
            name: "name".to_string(),
            variant: "current".to_string(),
        };
        let check_response = CheckResponse::try_new(
            Some("https://studio.apollographql.com/graph/my-graph/composition/big-hash?variant=current".to_string()),
            10,
            vec![
                SchemaChange {
                    code: "SOMETHING_HAPPENED".to_string(),
                    description: "beeg yoshi".to_string(),
                    severity: ChangeSeverity::FAIL,
                },
                SchemaChange {
                    code: "WOW".to_string(),
                    description: "that was so cool".to_string(),
                    severity: ChangeSeverity::FAIL,
                }
            ],
            ChangeSeverity::FAIL, graph_ref,
            false,
            false,
        );

        if let Err(operation_check_failure) = check_response {
            let actual_json: JsonOutput = RoverError::new(operation_check_failure).into();
            let expected_json = json!(
            {
                "json_version": "1",
                "data": {
                    "target_url": "https://studio.apollographql.com/graph/my-graph/composition/big-hash?variant=current",
                    "operation_check_count": 10,
                    "changes": [
                        {
                            "code": "SOMETHING_HAPPENED",
                            "description": "beeg yoshi",
                            "severity": "FAIL"
                        },
                        {
                            "code": "WOW",
                            "description": "that was so cool",
                            "severity": "FAIL"
                        },
                    ],
                    "failure_count": 2,
                    "success": false,
                    "core_schema_modified": false,
                },
                "error": {
                    "message": "This operation check has encountered 2 schema changes that would break operations from existing client traffic.",
                    "code": "E030",
                }
            });
            assert_json_eq!(expected_json, actual_json);
        } else {
            panic!("The shape of this response should return a RoverClientError")
        }
    }

    #[test]
    fn graph_publish_response_json() {
        let mock_publish_response = GraphPublishResponse {
            api_schema_hash: "123456".to_string(),
            change_summary: ChangeSummary {
                field_changes: FieldChanges {
                    additions: 2,
                    removals: 1,
                    edits: 0,
                },
                type_changes: TypeChanges {
                    additions: 4,
                    removals: 0,
                    edits: 7,
                },
            },
        };
        let actual_json: JsonOutput = RoverOutput::GraphPublishResponse {
            graph_ref: GraphRef {
                name: "graph".to_string(),
                variant: "variant".to_string(),
            },
            publish_response: mock_publish_response,
        }
        .into();
        let expected_json = json!(
        {
            "json_version": "1",
            "data": {
                "api_schema_hash": "123456",
                "field_changes": {
                    "additions": 2,
                    "removals": 1,
                    "edits": 0
                },
                "type_changes": {
                    "additions": 4,
                    "removals": 0,
                    "edits": 7
                },
                "success": true
            },
            "error": null
        });
        assert_json_eq!(expected_json, actual_json);
    }

    #[test]
    fn subgraph_publish_success_response_json() {
        let mock_publish_response = SubgraphPublishResponse {
            api_schema_hash: Some("123456".to_string()),
            build_errors: BuildErrors::new(),
            supergraph_was_updated: true,
            subgraph_was_created: true,
            launch_url: Some("test.com/launchurl".to_string()),
            launch_cli_copy: Some(
                "Monitor your schema delivery progresson studio: test.com/launchurl".to_string(),
            ),
        };
        let actual_json: JsonOutput = RoverOutput::SubgraphPublishResponse {
            graph_ref: GraphRef {
                name: "graph".to_string(),
                variant: "variant".to_string(),
            },
            subgraph: "subgraph".to_string(),
            publish_response: mock_publish_response,
        }
        .into();
        let expected_json = json!(
        {
            "json_version": "1",
            "data": {
                "api_schema_hash": "123456",
                "supergraph_was_updated": true,
                "subgraph_was_created": true,
                "success": true,
                "launch_url": "test.com/launchurl",
                "launch_cli_copy": "Monitor your schema delivery progresson studio: test.com/launchurl",
            },
            "error": null
        });
        assert_json_eq!(expected_json, actual_json);
    }

    #[test]
    fn subgraph_publish_failure_response_json() {
        let mock_publish_response = SubgraphPublishResponse {
            api_schema_hash: None,

            build_errors: vec![
                BuildError::composition_error(
                    Some("AN_ERROR_CODE".to_string()),
                    Some("[Accounts] -> Things went really wrong".to_string()),
                ),
                BuildError::composition_error(
                    None,
                    Some("[Films] -> Something else also went wrong".to_string()),
                ),
            ]
            .into(),
            supergraph_was_updated: false,
            subgraph_was_created: false,
            launch_url: None,
            launch_cli_copy: None,
        };
        let actual_json: JsonOutput = RoverOutput::SubgraphPublishResponse {
            graph_ref: GraphRef {
                name: "name".to_string(),
                variant: "current".to_string(),
            },
            subgraph: "subgraph".to_string(),
            publish_response: mock_publish_response,
        }
        .into();
        let expected_json = json!(
        {
            "json_version": "1",
            "data": {
                "api_schema_hash": null,
                "subgraph_was_created": false,
                "supergraph_was_updated": false,
                "success": true,
                "launch_url": null,
                "launch_cli_copy": null,
            },
            "error": {
                "message": "Encountered 2 build errors while trying to build subgraph \"subgraph\" into supergraph \"name@current\".",
                "code": "E029",
                "details": {
                    "build_errors": [
                        {
                            "message": "[Accounts] -> Things went really wrong",
                            "code": "AN_ERROR_CODE",
                            "type": "composition",
                        },
                        {
                            "message": "[Films] -> Something else also went wrong",
                            "code": null,
                            "type": "composition"
                        }
                    ]
                }
            }
        });
        assert_json_eq!(expected_json, actual_json);
    }

    #[test]
    fn profiles_json() {
        let mock_profiles = vec!["default".to_string(), "staging".to_string()];
        let actual_json: JsonOutput = RoverOutput::Profiles(mock_profiles).into();
        let expected_json = json!(
        {
            "json_version": "1",
            "data": {
                "profiles": [
                    "default",
                    "staging"
                ],
                "success": true
            },
            "error": null
        });
        assert_json_eq!(expected_json, actual_json);
    }

    #[test]
    fn introspection_json() {
        let actual_json: JsonOutput = RoverOutput::Introspection(
            "i cant believe its not a real introspection response".to_string(),
        )
        .into();
        let expected_json = json!(
        {
            "json_version": "1",
            "data": {
                "introspection_response": "i cant believe its not a real introspection response",
                "success": true
            },
            "error": null
        });
        assert_json_eq!(expected_json, actual_json);
    }

    #[test]
    fn error_explanation_json() {
        let actual_json: JsonOutput = RoverOutput::ErrorExplanation(
            "this error occurs when stuff is real complicated... I wouldn't worry about it"
                .to_string(),
        )
        .into();
        let expected_json = json!(
        {
            "json_version": "1",
            "data": {
                "explanation_markdown": "this error occurs when stuff is real complicated... I wouldn't worry about it",
                "success": true
            },
            "error": null
        }

        );
        assert_json_eq!(expected_json, actual_json);
    }

    #[test]
    fn empty_success_json() {
        let actual_json: JsonOutput = RoverOutput::EmptySuccess.into();
        let expected_json = json!(
        {
            "json_version": "1",
            "data": {
               "success": true
            },
            "error": null
        });
        assert_json_eq!(expected_json, actual_json);
    }

    #[test]
    fn base_error_message_json() {
        let actual_json: JsonOutput = RoverError::new(anyhow!("Some random error")).into();
        let expected_json = json!(
        {
            "json_version": "1",
            "data": {
                "success": false
            },
            "error": {
                "message": "Some random error",
                "code": null
            }
        });
        assert_json_eq!(expected_json, actual_json);
    }

    #[test]
    fn coded_error_message_json() {
        let actual_json: JsonOutput = RoverError::new(RoverClientError::NoSubgraphInGraph {
            invalid_subgraph: "invalid_subgraph".to_string(),
            valid_subgraphs: Vec::new(),
        })
        .into();
        let expected_json = json!(
        {
            "json_version": "1",
            "data": {
                "success": false
            },
            "error": {
                "message": "Could not find subgraph \"invalid_subgraph\".",
                "code": "E009"
            }
        });
        assert_json_eq!(expected_json, actual_json)
    }

    #[test]
    fn composition_error_message_json() {
        let source = BuildErrors::from(vec![
            BuildError::composition_error(
                Some("AN_ERROR_CODE".to_string()),
                Some("[Accounts] -> Things went really wrong".to_string()),
            ),
            BuildError::composition_error(
                None,
                Some("[Films] -> Something else also went wrong".to_string()),
            ),
        ]);
        let actual_json: JsonOutput =
            RoverError::from(RoverClientError::BuildErrors { source }).into();
        let expected_json = json!(
        {
            "json_version": "1",
            "data": {
                "success": false
            },
            "error": {
                "details": {
                    "build_errors": [
                        {
                            "message": "[Accounts] -> Things went really wrong",
                            "code": "AN_ERROR_CODE",
                            "type": "composition"
                        },
                        {
                            "message": "[Films] -> Something else also went wrong",
                            "code": null,
                            "type": "composition"
                        }
                    ],
                },
                "message": "Encountered 2 build errors while trying to build a supergraph.",
                "code": "E029"
            }
        });
        assert_json_eq!(expected_json, actual_json)
    }
}<|MERGE_RESOLUTION|>--- conflicted
+++ resolved
@@ -201,21 +201,15 @@
             }
             RoverOutput::CompositionResult(composition_output) => {
                 let warn_prefix = Cyan.bold().paint("HINT:");
-<<<<<<< HEAD
-                for hint in &composition_output.hints {
-                    stderrln!("{} {}", warn_prefix, hint.message)?;
-                }
-                stdoutln!()?;
-=======
-
-                let hints_string = hints
+
+                let hints_string = composition_output
+                    .hints
                     .iter()
                     .map(|hint| format!("{} {}\n", warn_prefix, hint.message))
                     .collect::<String>();
 
                 stderrln!("{}", hints_string)?;
 
->>>>>>> eacc5863
                 print_descriptor("CoreSchema")?;
                 print_content(&composition_output.supergraph_sdl)?;
             }

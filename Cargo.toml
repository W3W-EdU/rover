--- conflicted
+++ resolved
@@ -63,14 +63,7 @@
 apollo-encoder = "0.8"
 
 # https://github.com/apollographql/federation-rs
-<<<<<<< HEAD
-apollo-federation-types = { path = "../federation-rs/apollo-federation-types", version = "0.7.1", features = ["json_schema"] }
-
-# https://github.com/apollographql/introspector-gadget
-introspector-gadget = "0.2"
-=======
-apollo-federation-types = "0.14.0-alpha.1"
->>>>>>> edb5dbaf
+apollo-federation-types = { path = "../federation-rs/apollo-federation-types", version = "0.14.0", features = ["json_schema"] }
 
 # crates.io dependencies
 ariadne = "0.4"
@@ -85,7 +78,7 @@
 buildstructor = "0.5.4"
 cargo_metadata = "0.18"
 calm_io = "0.1"
-camino = "1"
+camino = { version = "1", features = ["serde1"] }
 clap = "4"
 chrono = "0.4"
 ci_info = "0.14"
@@ -181,7 +174,7 @@
 robot-panic = { workspace = true }
 rover-client = { workspace = true }
 rover-std = { workspace = true }
-schemars = { git = "https://github.com/dbanty/schemars", branch = "camino", version = "0.8.12" }
+schemars = "0.8.21"
 semver = { workspace = true }
 serde = { workspace = true }
 serde_json = { workspace = true }

[package]
authors = ["Apollo Developers <opensource@apollographql.com>"]
build = "build.rs"
categories = ["command-line-interface"]
description = """
Rover is a tool for working with the Apollo GraphQL Registry.
"""
documentation = "https://go.apollo.dev/r/docs"
edition = "2018"
keywords = ["graphql", "cli", "apollo", "graph", "registry"]
license = "MIT"
name = "rover"
readme = "README.md"
repository = "https://github.com/apollographql/rover/"
version = "0.0.3"

[[bin]]
name = "rover"
path = "src/bin/rover.rs"

[workspace]
members = [".", "crates/*", "installers/binstall"]

[dependencies]

# workspace deps
binstall = {path = "./installers/binstall"}
houston = {path = "./crates/houston"}
robot-panic = {path = "./crates/robot-panic"}
rover-client = {path = "./crates/rover-client"}
sdl-encoder = {path = "./crates/sdl-encoder"}
sputnik = {path = "./crates/sputnik"}
timber = {path = "./crates/timber"}

# crates.io deps
ansi_term = "0.12.1"
anyhow = "1.0.38"
atty = "0.2.14"
<<<<<<< HEAD
billboard = {git = "https://github.com/EverlastingBugstopper/billboard.git", branch = "main"}
camino = "1.0.2"
=======
ansi_term = "0.12.1"
camino = { version = "1.0.2", features = ["serde1"] }
billboard = { git = "https://github.com/EverlastingBugstopper/billboard.git", branch = "main" }
>>>>>>> 5697962f
chrono = "0.4"
console = "0.14.0"
git-url-parse = "0.3.1"
<<<<<<< HEAD
git2 = "0.13.17"
=======
harmonizer = "0.1.2"
>>>>>>> 5697962f
heck = "0.3.2"
humantime = "2.1.0"
opener = "0.4.1"
os_info = "3.0"
prettytable-rs = "0.8.0"
regex = "1"
semver = "0.11"
serde = "1.0"
serde_json = "1.0"
strsim = "0.10"
structopt = "0.3.21"
toml = "0.5"
tracing = "0.1.22"
<<<<<<< HEAD
url = "2.2.0"
=======
toml = "0.5"
regex = "1"
url = "2.2.0"
semver = "0.11"
serde_yaml = "0.8"
>>>>>>> 5697962f

[dev-dependencies]
assert_cmd = "1.0.1"
assert_fs = "1.0.0"
predicates = "1.0.5"
reqwest = "0.11.1"
rustversion = "1.0.4"
serial_test = "0.5.0"

[build-dependencies]
anyhow = "1"
camino = "1.0"
regex = "1"
which = "4.0.2"<|MERGE_RESOLUTION|>--- conflicted
+++ resolved
@@ -36,22 +36,13 @@
 ansi_term = "0.12.1"
 anyhow = "1.0.38"
 atty = "0.2.14"
-<<<<<<< HEAD
 billboard = {git = "https://github.com/EverlastingBugstopper/billboard.git", branch = "main"}
-camino = "1.0.2"
-=======
-ansi_term = "0.12.1"
-camino = { version = "1.0.2", features = ["serde1"] }
-billboard = { git = "https://github.com/EverlastingBugstopper/billboard.git", branch = "main" }
->>>>>>> 5697962f
+camino = {version = "1.0.2", features = ["serde1"]}
 chrono = "0.4"
 console = "0.14.0"
 git-url-parse = "0.3.1"
-<<<<<<< HEAD
 git2 = "0.13.17"
-=======
 harmonizer = "0.1.2"
->>>>>>> 5697962f
 heck = "0.3.2"
 humantime = "2.1.0"
 opener = "0.4.1"
@@ -61,19 +52,12 @@
 semver = "0.11"
 serde = "1.0"
 serde_json = "1.0"
+serde_yaml = "0.8"
 strsim = "0.10"
 structopt = "0.3.21"
 toml = "0.5"
 tracing = "0.1.22"
-<<<<<<< HEAD
 url = "2.2.0"
-=======
-toml = "0.5"
-regex = "1"
-url = "2.2.0"
-semver = "0.11"
-serde_yaml = "0.8"
->>>>>>> 5697962f
 
 [dev-dependencies]
 assert_cmd = "1.0.1"

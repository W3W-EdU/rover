[package]
authors = ["Apollo Developers <opensource@apollographql.com>"]
categories = ["command-line-interface"]
description = """
Rover is a tool for working with the Apollo GraphQL Registry.
"""
documentation = "https://go.apollo.dev/r/docs"
edition = "2021"
keywords = ["graphql", "cli", "apollo", "graph", "registry"]
license-file = "./LICENSE"
name = "rover"
readme = "README.md"
repository = "https://github.com/apollographql/rover/"
version = "0.24.0"
default-run = "rover"

publish = false

[[bin]]
name = "rover"
path = "src/bin/rover.rs"

[workspace]
members = [
    ".",
    "xtask",
    "crates/houston",
    "crates/robot-panic",
    "crates/sputnik",
    "crates/timber",
    "installers/binstall",
]

[features]
default = ["composition-js"]

# this feature exists to enable composition
# notably, it is disabled for x86_64-unknown-linux-musl builds
# because of this GitHub issue: https://github.com/denoland/deno/issues/3711
composition-js = []

### cross-workspace dependencies
# these dependencies can be used by any other workspace crate by specifying the dependency like so:
# my-dependency = { workspace = true }
[workspace.dependencies]
# path dependencies
binstall = { path = "./installers/binstall" }
houston = { path = "./crates/houston" }
robot-panic = { path = "./crates/robot-panic" }
rover-client = { path = "./crates/rover-client" }
rover-std = { path = "./crates/rover-std" }
sputnik = { path = "./crates/sputnik" }
timber = { path = "./crates/timber" }

# apollo maintained dependencies

# https://github.com/apollographql/apollo-rs
apollo-parser = "0.7"
apollo-encoder = "0.8"

# https://github.com/apollographql/federation-rs
<<<<<<< HEAD
apollo-federation-types = { path = "../federation-rs/apollo-federation-types" }
=======
apollo-federation-types = "0.13.0"
>>>>>>> 583df966

# crates.io dependencies
ariadne = "0.4"
assert_fs = "1"
assert_cmd = "2"
assert-json-diff = "2"
anyhow = "1"
backtrace = "0.3"
backoff = "0.4"
base64 = "0.22"
billboard = "0.2"
cargo_metadata = "0.18"
calm_io = "0.1"
camino = "1"
clap = "4"
chrono = "0.4"
ci_info = "0.14"
console = "0.15"
crossbeam-channel = "0.5"
ctrlc = "3"
dialoguer = "0.11"
directories-next = "2.0"
flate2 = "1"
futures = "0.3"
git-url-parse = "0.4.4"
git2 = { version = "0.19", default-features = false }
graphql_client = "0.14"
heck = "0.5"
humantime = "2.1.0"
http = "1.1.0"
httpmock = "0.7"
hyper = "1.0"
interprocess = { version = "2", default-features = false }
indoc = "2"
lazycell = "1"
lazy_static = "1.4"
notify = "6"
notify-debouncer-full = "0.3.1"
opener = "0.7"
os_info = "3.7"
os_type = "2.6"
predicates = "3"
pretty_assertions = "1"
prettytable-rs = "0.10"
rayon = "1"
regex = "1"
reqwest = { version = "0.12", default-features = false }
rstest = "0.21.0"
semver = "1"
serial_test = "3"
serde = "1.0"
serde_json = "1.0"
serde_json_traversal = "0.2"
serde_yaml = "0.9"
shell-candy = "0.4"
speculoos = "0.11.0"
strip-ansi-escapes = "0.2"
strsim = "0.11"
strum = "0.26"
strum_macros = "0.26"
sha2 = "0.10"
shellexpand = "3.1"
termcolor = "1.3"
thiserror = "1"
tar = "0.4"
termimad = "0.29"
tempfile = "3.8"
tokio = "1.32"
tokio-stream = "0.1"
toml = "0.8"
tracing = "0.1"
tracing-core = "0.1"
tracing-subscriber = "0.3"
which = "6"
wsl = "0.1"
uuid = "1"
url = "2"
zip = "2.0"

### rover specific dependencies
[dependencies]
anyhow = { workspace = true }
assert_fs = { workspace = true }
apollo-federation-types = { workspace = true }
apollo-parser = { workspace = true }
billboard = { workspace = true }
binstall = { workspace = true }
calm_io = { workspace = true }
camino = { workspace = true }
clap = { workspace = true, features = ["color", "derive", "env"] }
chrono = { workspace = true }
console = { workspace = true }
crossbeam-channel = { workspace = true }
ctrlc = { workspace = true }
dialoguer = { workspace = true }
flate2 = { workspace = true }
futures = { workspace = true }
graphql_client = { workspace = true }
heck = { workspace = true }
houston = { workspace = true }
interprocess = { workspace = true }
prettytable-rs = { workspace = true }
apollo-language-server-core = { path = "../language-server/crates/language-server-core" }
lazycell = { workspace = true }
lazy_static = { workspace = true }
notify = { workspace = true }
opener = { workspace = true }
os_info = { workspace = true }
rayon = { workspace = true }
reqwest = { workspace = true, features = ["blocking", "json"] }
robot-panic = { workspace = true }
rover-client = { workspace = true }
rover-std = { workspace = true }
semver = { workspace = true }
serde = { workspace = true }
serde_json = { workspace = true }
serde_yaml = { workspace = true }
shellexpand = { workspace = true }
sputnik = { workspace = true }
strsim = { workspace = true }
strum = { workspace = true }
strum_macros = { workspace = true }
tar = { workspace = true }
tempfile = { workspace = true }
timber = { workspace = true }
termimad = { workspace = true }
toml = { workspace = true }
tokio = { workspace = true, features = ["io-std"] }
tower-lsp = { version = "0.20.0" }
tracing = { workspace = true }
which = { workspace = true }
uuid = { workspace = true }
url = { workspace = true, features = ["serde"] }

[dev-dependencies]
assert_cmd = { workspace = true }
assert_fs = { workspace = true }
assert-json-diff = { workspace = true }
httpmock = { workspace = true }
predicates = { workspace = true }
reqwest = { workspace = true, features = ["blocking", "native-tls-vendored"] }
rstest = { workspace = true }
serial_test = { workspace = true }
speculoos = { workspace = true }<|MERGE_RESOLUTION|>--- conflicted
+++ resolved
@@ -59,11 +59,7 @@
 apollo-encoder = "0.8"
 
 # https://github.com/apollographql/federation-rs
-<<<<<<< HEAD
 apollo-federation-types = { path = "../federation-rs/apollo-federation-types" }
-=======
-apollo-federation-types = "0.13.0"
->>>>>>> 583df966
 
 # crates.io dependencies
 ariadne = "0.4"

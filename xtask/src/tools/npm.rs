--- conflicted
+++ resolved
@@ -36,6 +36,13 @@
             return Err(anyhow!(
                 "Rover's GraphQL linter package does not seem to be located here:\n{}",
                 &rover_client_lint_directory
+            ));
+        }
+
+        if !flyby_directory.exists() {
+            return Err(anyhow!(
+                "Rover's example flyby directory does not seem to be located here:\n{}",
+                &flyby_directory
             ));
         }
 
@@ -121,20 +128,14 @@
         self.npm_exec(&["run", "compose:file"], &self.flyby_directory)?;
         self.npm_exec(&["run", "compose:graphref"], &self.flyby_directory)?;
         self.npm_exec(&["run", "compose:introspect"], &self.flyby_directory)?;
-<<<<<<< HEAD
         self.npm_exec(&["run", "compose:broken"], &self.flyby_directory)?;
-=======
->>>>>>> dddbf1c6
         self.npm_exec(&["run", "locations:check"], &self.flyby_directory)?;
         self.npm_exec(&["run", "locations:publish"], &self.flyby_directory)?;
         self.npm_exec(&["run", "locations:fetch"], &self.flyby_directory)?;
         self.npm_exec(&["run", "reviews:check"], &self.flyby_directory)?;
         self.npm_exec(&["run", "reviews:publish"], &self.flyby_directory)?;
         self.npm_exec(&["run", "reviews:fetch"], &self.flyby_directory)?;
-<<<<<<< HEAD
         self.npm_exec(&["run", "broken:check"], &self.flyby_directory)?;
-=======
->>>>>>> dddbf1c6
         Ok(())
     }
 

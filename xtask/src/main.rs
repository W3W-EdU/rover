use anyhow::Result;
use clap::Parser;
use console::style;

mod commands;

pub(crate) mod target;
pub(crate) mod tools;
pub(crate) mod utils;

<<<<<<< HEAD
use anyhow::Result;
use clap::Parser;
use console::style;

#[tokio::main]
async fn main() -> Result<()> {
    Xtask::parse().run().await
=======
fn main() -> Result<()> {
    Xtask::parse().run()
>>>>>>> 17066fd9
}

#[derive(Debug, Parser)]
#[command(
    name = "xtask",
    about = "Workflows used locally and in CI for developing Rover"
)]
struct Xtask {
    #[clap(subcommand)]
    pub command: Command,
}

#[derive(Debug, Parser)]
pub enum Command {
    /// Spin up a local development server for editing documentation
    Docs(commands::Docs),

    /// Build Rover's binaries for distribution
    Dist(commands::Dist),

    /// Packages Rover's binaries into an archive
    Package(commands::Package),

    /// Run linters for Rover
    Lint(commands::Lint),

    /// Run Security Checks for Rover
    SecurityChecks(commands::SecurityCheck),

    /// Prepare Rover for a release
    Prep(commands::Prep),

    /// Run all available tests for Rover
    Test(commands::Test),

    /// Run only unit tests for Rover
    UnitTest(commands::UnitTest),

    /// Run supergraph-demo with a local Rover build
    IntegrationTest(commands::IntegrationTest),

    /// Trigger Github actions and wait for their completion
    GithubActions(commands::GithubActions),

    /// Run a basic smoke test for rover dev
    Smoke(commands::Smoke),
}

impl Xtask {
    pub async fn run(&self) -> Result<()> {
        match &self.command {
            Command::Docs(command) => command.run(),
            Command::Dist(command) => command.run(),
            Command::Lint(command) => command.run().await,
            Command::UnitTest(command) => command.run(),
            Command::IntegrationTest(command) => command.run(),
            Command::Test(command) => command.run(),
            Command::Prep(command) => command.run().await,
            Command::Package(command) => command.run(),
            Command::SecurityChecks(command) => command.run(),
            Command::GithubActions(command) => {
                tokio::runtime::Runtime::new()?.block_on(command.run())
            }
            Command::Smoke(command) => tokio::runtime::Runtime::new()?.block_on(command.run()),
        }?;
        eprintln!("{}", style("Success!").green().bold());
        Ok(())
    }
}<|MERGE_RESOLUTION|>--- conflicted
+++ resolved
@@ -8,7 +8,6 @@
 pub(crate) mod tools;
 pub(crate) mod utils;
 
-<<<<<<< HEAD
 use anyhow::Result;
 use clap::Parser;
 use console::style;
@@ -16,10 +15,6 @@
 #[tokio::main]
 async fn main() -> Result<()> {
     Xtask::parse().run().await
-=======
-fn main() -> Result<()> {
-    Xtask::parse().run()
->>>>>>> 17066fd9
 }
 
 #[derive(Debug, Parser)]
